--- conflicted
+++ resolved
@@ -518,8 +518,6 @@
         self.assertIn('Bar', depot)
         self.assertEqual(depot['Bar'].get('from'), 'config-file')
 
-<<<<<<< HEAD
-=======
     def test_read_files(self):
         """Keeps information what files were actually read.
 
@@ -551,7 +549,6 @@
         self.assertEqual(depot['filters'].get('filters'),
                          '\n0, ND 1%\n1, ND 10%')
 
->>>>>>> 8edc6c9c
 
 class TestCommandLineOptions(unittest.TestCase):
     def test_debug(self):
