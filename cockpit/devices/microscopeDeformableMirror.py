# Cockpit Device file for Deformable Mirror AO device.
# Copyright Ian Dobbie, 2017
# Copyright Nick Hall, 2018
# released under the GPL 3+
#
# This file provides the cockpit end of the driver for a deformable
# mirror as currently mounted on DeepSIM in Oxford

import os
from collections import OrderedDict
import cockpit.devices
from cockpit.devices import device
from cockpit import events
import wx
import cockpit.interfaces.stageMover
import cockpit.util
import cockpit.interfaces.imager
from itertools import groupby
import cockpit.gui.device
import cockpit.gui.toggleButton
import Pyro4
import cockpit.util.userConfig as Config
import cockpit.handlers.executor
from cockpit.devices.microscopeDevice import MicroscopeBase
from cockpit import depot
import time
import cockpit.util.selectCircROI as selectCircle
import cockpit.util.phaseViewer as phaseViewer
import cockpit.util.charAssayViewer as charAssayViewer
import numpy as np
import scipy.stats as stats


# the AO device subclasses Device to provide compatibility with microscope.
class MicroscopeDeformableMirror(MicroscopeBase, device.Device):
    def __init__(self, name, dm_config={}):
        super(self.__class__, self).__init__(name, dm_config)
        self.proxy = None
        self.sendImage = False
        self.curCamera = None

        self.buttonName = 'Deformable Mirror'

        ## Connect to the remote program

    def initialize(self):
        self.proxy = Pyro4.Proxy(self.uri)
        self.proxy.set_trigger(cp_ttype="RISING_EDGE", cp_tmode="ONCE")
        self.no_actuators = self.proxy.get_n_actuators()
        self.actuator_slopes = np.zeros(self.no_actuators)
        self.actuator_intercepts = np.zeros(self.no_actuators)

        # Excercise the DM to remove residual static and then set to 0 position
        for ii in range(50):
            self.proxy.send(np.random.rand(self.no_actuators))
            time.sleep(0.01)
        self.proxy.reset()

        # Create accurate look up table for certain Z positions
        # LUT dict has key of Z positions
        try:
            file_path = os.path.join(os.path.expandvars('%LocalAppData%'), 'cockpit', 'remote_focus_LUT.txt')
            LUT_array = np.loadtxt(file_path)
            self.LUT = {}
            for ii in (LUT_array[:, 0])[:]:
                self.LUT[ii] = LUT_array[np.where(LUT_array == ii)[0][0], 1:]
        except:
            self.LUT = None

        # Slopes and intercepts are used for extrapolating values not
        # found in the LUT dict
        if self.LUT is not None:
            self.actuator_slopes, self.actuator_intercepts = \
                self.remote_ac_fits(LUT_array, self.no_actuators)

        # Initiate a table for calibrating the look up table
        self.remote_focus_LUT = []

        # Load values from config
        try:
            self.parameters = Config.getValue('dm_circleParams')
            self.proxy.set_roi(self.parameters[0], self.parameters[1],
                               self.parameters[2])
        except:
            pass

        try:
            self.controlMatrix = Config.getValue('dm_controlMatrix')
            self.proxy.set_controlMatrix(self.controlMatrix)
        except:
            pass

        # subscribe to enable camera event to get access the new image queue
        events.subscribe('camera enable',
                         lambda c, isOn: self.enablecamera(c, isOn))

    def finalizeInitialization(self):
        # A mapping of context-menu entries to functions.
        # Define in tuples - easier to read and reorder.
        menuTuples = (('Fourier metric', 'fourier'),
                      ('Contrast metric', 'contrast'),
<<<<<<< HEAD
                      ('Fourier Power metric', 'fourier_power'),)
=======
                      ('Fourier Power metric', 'fourier_power'),
                      ('Gradient metric', 'gradient'),
                      ('Second Moment metric', 'second_moment'),)
>>>>>>> 1049426f
        # Store as ordered dict for easy item->func lookup.
        self.menuItems = OrderedDict(menuTuples)

    ### Context menu and handlers ###
    def menuCallback(self, index, item):
        return self.proxy.set_metric(self.menuItems[item])

    def onRightMouse(self, event):
        menu = cockpit.gui.device.Menu(self.menuItems.keys(), self.menuCallback)
        menu.show(event)

    def takeImage(self):
        cockpit.interfaces.imager.takeImage()

    def enablecamera(self, camera, isOn):
        self.curCamera = camera
        # Subscribe to new image events only after canvas is prepared.

    def remote_ac_fits(self, LUT_array, no_actuators):
        # For Z positions which have not been calibrated, approximate with
        # a regression of known positions.

        actuator_slopes = np.zeros(no_actuators)
        actuator_intercepts = np.zeros(no_actuators)

        pos = np.sort(LUT_array[:, 0])[:]
        ac_array = np.zeros((np.shape(LUT_array)[0], no_actuators))

        count = 0
        for jj in pos:
            ac_array[count, :] = LUT_array[np.where(LUT_array == jj)[0][0], 1:]
            count += 1

        for kk in range(no_actuators):
            s, i, r, p, se = stats.linregress(pos, ac_array[:, kk])
            actuator_slopes[kk] = s
            actuator_intercepts[kk] = i
        return actuator_slopes, actuator_intercepts

    ### Experiment functions ###

    def examineActions(self, table):
        # Extract pattern parameters from the table.
        # patternParms is a list of tuples (angle, phase, wavelength)
        patternParams = [row[2] for row in table if row[1] is self.handler]
        if not patternParams:
            # DM is not used in this experiment.
            return

        # Remove consecutive duplicates and position resets.
        reducedParams = [p[0] for p in groupby(patternParams)
                         if type(p[0]) is float]
        # Find the repeating unit in the sequence.
        sequenceLength = len(reducedParams)
        for length in range(2, len(reducedParams) // 2):
            if reducedParams[0:length] == reducedParams[length:2 * length]:
                sequenceLength = length
                break
        sequence = reducedParams[0:sequenceLength]

        # Calculate DM positions
        ac_positions = np.outer(reducedParams, self.actuator_slopes.T) \
                       + self.actuator_intercepts
        ## Queue patterns on DM.
        if np.all(ac_positions.shape) != 0:
            self.proxy.queue_patterns(ac_positions)
        else:
            # No actuator values to queue, so pass
            pass

        # Track sequence index set by last set of triggers.
        lastIndex = 0
        for i, (t, handler, action) in enumerate(table.actions):
            if handler is not self.handler:
                # Nothing to do
                continue
            elif action in [True, False]:
                # Trigger action generated on earlier pass through.
                continue
            # Action specifies a target frame in the sequence.
            # Remove original event.
            if type(action) is tuple:
                # Don't remove event for tuple.
                # This is the type for remote focus calibration experiment
                pass
            else:
                table[i] = None
            # How many triggers?
            if type(action) is float and action != sequence[lastIndex]:
                # Next pattern does not match last, so step one pattern.
                numTriggers = 1
            elif type(action) is int:
                if action >= lastIndex:
                    numTriggers = action - lastIndex
                else:
                    numTriggers = sequenceLength - lastIndex - action
            else:
                numTriggers = 0
            """
            Used to calculate time to execute triggers and settle here, 
            then push back all later events, but that leads to very long
            delays before the experiment starts. For now, comment out
            this code, and rely on a fixed time passed back to the action
            table generator (i.e. experiment class).
            # How long will the triggers take?
            # Time between triggers must be > table.toggleTime.
            dt = self.settlingTime + 2 * numTriggers * table.toggleTime
            ## Shift later table entries to allow for triggers and settling.
            table.shiftActionsBack(time, dt)
            for trig in range(numTriggers):
            t = table.addToggle(t, triggerHandler)
            t += table.toggleTime
            """
            for trig in range(numTriggers):
                t = table.addToggle(t, self.handler)
                t += table.toggleTime

            lastIndex += numTriggers
            if lastIndex >= sequenceLength:
                if sequenceLength == 0:
                    pass
                else:
                    lastIndex = lastIndex % sequenceLength
        table.clearBadEntries()
        # Store the parameters used to generate the sequence.
        self.lastParms = ac_positions
        # should add a bunch of spurious triggers on the end to clear the buffer for AO
        for trig in range(12):
            t = table.addToggle(t, self.handler)
            t += table.toggleTime

    def getHandlers(self):
        trigsource = self.config.get('triggersource', None)
        trigline = self.config.get('triggerline', None)
        dt = self.config.get('settlingtime', 10)
        result = []
        self.handler = cockpit.handlers.executor.DelegateTrigger(
            "dm", "dm group", True,
            {'examineActions': self.examineActions,
             'getMovementTime': lambda *args: dt,
             'executeTable': self.executeTable})
        self.handler.delegateTo(trigsource, trigline, 0, dt)
        result.append(self.handler)
        return result

    ## Run a portion of a table describing the actions to perform in a given
    # experiment.
    # \param table An ActionTable instance.
    # \param startIndex Index of the first entry in the table to run.
    # \param stopIndex Index of the entry before which we stop (i.e. it is
    #        not performed).
    # \param numReps Number of times to iterate the execution.
    # \param repDuration Amount of time to wait between reps, or None for no
    #        wait time.
    def executeTable(self, table, startIndex, stopIndex, numReps, repDuration):
        # The actions between startIndex and stopIndex may include actions for
        # this handler, or for this handler's clients. All actions are
        # ultimately carried out by this handler, so we need to parse the
        # table to replace client actions, resulting in a table of
        # (time, self).

        for t, h, args in table[startIndex:stopIndex]:
            if h is self.handler:
                if type(args) == float:
                    # This should have been replaced by a trigger and the entry cleared
                    # Theoretically, this check should always be False
                    pass
                elif type(args) == np.ndarray:
                    self.proxy.send(args)
                elif type(args) == str:
                    if args[1] == "clean":
                        # Clean any pre-exisitng values from the LUT
                        self.remote_focus_LUT = []
                    else:
                        raise Exception("Argument Error: Argument type %s not understood." % str(type(args)))
                elif type(args) == tuple:
                    if args[1] == "flatten":
                        LUT_values = np.zeros(self.no_actuators + 1)
                        LUT_values[0] = args[0]
                        LUT_values[1:] = \
                            self.proxy.flatten_phase(iterations=5)
                        self.proxy.reset()
                        self.proxy.send(LUT_values[1:])
                        self.remote_focus_LUT.append(np.ndarray.tolist(LUT_values))
                    else:
                        raise Exception("Argument Error: Argument type %s not understood." % str(type(args)))
                else:
                    raise Exception("Argument Error: Argument type %s not understood." % str(type(args)))

        if len(self.remote_focus_LUT) != 0:
            file_path = os.path.join(os.path.expandvars('%LocalAppData%'), 'cockpit', 'remote_focus_LUT.txt')
            np.savetxt(file_path, np.asanyarray(self.remote_focus_LUT))
            Config.setValue('dm_remote_focus_LUT', self.remote_focus_LUT)

    ### UI functions ###
    def makeUI(self, parent):
        self.panel = wx.Panel(parent)
        self.panel.SetDoubleBuffered(True)
        sizer = wx.BoxSizer(wx.VERTICAL)
        label_setup = cockpit.gui.device.Label(
            parent=self.panel, label='AO set-up')
        sizer.Add(label_setup)
        rowSizer = wx.BoxSizer(wx.VERTICAL)
        self.elements = OrderedDict()

        # Button to calibrate the DM
        selectCircleButton = wx.Button(self.panel, label='Select ROI')
        selectCircleButton.Bind(wx.EVT_BUTTON, self.onSelectCircle)
        self.elements['selectCircleButton'] = selectCircleButton

        # Button to calibrate the DM
        calibrateButton = wx.Button(self.panel, label='Calibrate')
        calibrateButton.Bind(wx.EVT_BUTTON, lambda evt: self.onCalibrate())
        self.elements['calibrateButton'] = calibrateButton

        characteriseButton = wx.Button(self.panel, label='Characterise')
        characteriseButton.Bind(wx.EVT_BUTTON, lambda evt: self.onCharacterise())
        self.elements['characteriseButton'] = characteriseButton

        label_use = cockpit.gui.device.Label(
            parent=self.panel, label='AO use')
        self.elements['label_use'] = label_use

        # Reset the DM actuators
        resetButton = wx.Button(self.panel, label='Reset DM')
        resetButton.Bind(wx.EVT_BUTTON, lambda evt: self.proxy.reset())
        self.elements['resetButton'] = resetButton

        # Apply the actuator values correcting the system aberrations
        applySysFlat = wx.Button(self.panel, label='System Flat')
        applySysFlat.Bind(wx.EVT_BUTTON, lambda evt: self.onApplySysFlat())
        self.elements['applySysFlat'] = applySysFlat

        # Visualise current interferometric phase
        visPhaseButton = wx.Button(self.panel, label='Visualise Phase')
        visPhaseButton.Bind(wx.EVT_BUTTON, lambda evt: self.onVisualisePhase())
        self.elements['visPhaseButton'] = visPhaseButton

        # Apply last actuator values
        applyLastPatternButton = wx.Button(self.panel, label='Apply last pattern')
        applyLastPatternButton.Bind(wx.EVT_BUTTON, lambda evt: self.onApplyLastPattern())
        self.elements['applyLastPatternButton'] = applyLastPatternButton

        # Button to perform sensorless correction
        sensorlessAOButton = wx.Button(self.panel, label='Sensorless AO')
        sensorlessAOButton.Bind(wx.EVT_BUTTON, lambda evt: self.displaySensorlessAOMenu())
        self.elements['Sensorless AO'] = sensorlessAOButton

        self.panel.Bind(wx.EVT_CONTEXT_MENU, self.onRightMouse)

        for e in self.elements.values():
            rowSizer.Add(e, 0, wx.EXPAND)
        sizer.Add(rowSizer, 0, wx.EXPAND)
        self.panel.SetSizerAndFit(sizer)
        self.hasUI = True
        return self.panel

    def getPiezoPos(self):
        return (cockpit.interfaces.stageMover.getAllPositions()[1][2])

    def movePiezoRelative(self, distance):
        current = self.getPiezoPos()
        currentpos = self.movePiezoAbsolute(current + distance)
        return currentpos

    def movePiezoAbsolute(self, position):
        #        originalHandlerIndex= cockpit.interfaces.stageMover.mover.curHandlerIndex
        #        interfaces.cockpit.stageMover.mover.curHandlerIndex=1
        handler = cockpit.interfaces.stageMover.mover.axisToHandlers[2][1]
        handler.moveAbsolute(position)
        #        cockpit.interfaces.stageMover.mover.curHandlerIndex=originalHandlerIndex
        return (self.getPiezoPos())

    def bin_ndarray(self, ndarray, new_shape, operation='sum'):
        """
        Function acquired from Stack Overflow: https://stackoverflow.com/a/29042041. Stack Overflow or other Stack Exchange
        sites is cc-wiki (aka cc-by-sa) licensed and requires attribution.
        Bins an ndarray in all axes based on the target shape, by summing or
            averaging.
        Number of output dimensions must match number of input dimensions and
            new axes must divide old ones.
        Example
        -------
        m = np.arange(0,100,1).reshape((10,10))
        n = bin_ndarray(m, new_shape=(5,5), operation='sum')
        print(n)
        [[ 22  30  38  46  54]
         [102 110 118 126 134]
         [182 190 198 206 214]
         [262 270 278 286 294]
         [342 350 358 366 374]]
        """
        operation = operation.lower()
        if not operation in ['sum', 'mean']:
            raise ValueError("Operation not supported.")
        if ndarray.ndim != len(new_shape):
            raise ValueError("Shape mismatch: {} -> {}".format(ndarray.shape,
                                                               new_shape))
        compression_pairs = [(d, c // d) for d, c in zip(new_shape,
                                                         ndarray.shape)]
        flattened = [l for p in compression_pairs for l in p]
        ndarray = ndarray.reshape(flattened)
        for i in range(len(new_shape)):
            op = getattr(ndarray, operation)
            ndarray = op(-1 * (i + 1))
        return ndarray

    def onSelectCircle(self, event):
        image_raw = self.proxy.acquire_raw()
        if np.max(image_raw) > 10:
            original_dim = int(np.shape(image_raw)[0])
            resize_dim = 512

            while original_dim % resize_dim is not 0:
                resize_dim -= 1

            if resize_dim < original_dim / resize_dim:
                resize_dim = int(np.round(original_dim / resize_dim))

            scale_factor = original_dim / resize_dim
            temp = self.bin_ndarray(image_raw, new_shape=(resize_dim, resize_dim), operation='mean')
            self.createCanvas(temp, scale_factor)
        else:
            print("Detecting nothing but background noise")

    def createCanvas(self, temp, scale_factor):
        app = wx.App()
        temp = np.require(temp, requirements='C')
        frame = selectCircle.ROISelect(input_image=temp, scale_factor=scale_factor)
        app.MainLoop()

    def onCalibrate(self):
        self.parameters = Config.getValue('dm_circleParams')
        self.proxy.set_roi(self.parameters[0], self.parameters[1],
                           self.parameters[2])

        try:
            self.proxy.get_roi()
        except Exception as e:
            try:
                self.parameters = Config.getValue('dm_circleParams')
                self.proxy.set_roi(self.parameters[0], self.parameters[1],
                                   self.parameters[2])
            except:
                raise e

        try:
            self.proxy.get_fourierfilter()
        except Exception as e:
            try:
                test_image = self.proxy.acquire()
                self.proxy.set_fourierfilter(test_image=test_image)
            except:
                raise e

        controlMatrix, sys_flat = self.proxy.calibrate(numPokeSteps=5)
        Config.setValue('dm_controlMatrix', np.ndarray.tolist(controlMatrix))
        Config.setValue('dm_sys_flat', np.ndarray.tolist(sys_flat))

    def onCharacterise(self):
        self.parameters = Config.getValue('dm_circleParams')
        self.proxy.set_roi(self.parameters[0], self.parameters[1],
                           self.parameters[2])

        try:
            self.proxy.get_roi()
        except Exception as e:
            try:
                self.parameters = Config.getValue('dm_circleParams')
                self.proxy.set_roi(self.parameters[0], self.parameters[1],
                                   self.parameters[2])
            except:
                raise e

        try:
            self.proxy.get_fourierfilter()
        except Exception as e:
            try:
                test_image = self.proxy.acquire()
                self.proxy.set_fourierfilter(test_image=test_image)
            except:
                raise e

        try:
            self.proxy.get_controlMatrix()
        except Exception as e:
            try:
                self.controlMatrix = Config.getValue('dm_controlMatrix')
                self.proxy.set_controlMatrix(self.controlMatrix)
            except:
                raise e
        assay = self.proxy.assess_character()
        file_path = os.path.join(os.path.expandvars('%LocalAppData%'),
                                 'cockpit', 'characterisation_assay')
        np.save(file_path, assay)

        # Show characterisation assay, excluding piston
        app = wx.App()
        frame = charAssayViewer.viewCharAssay(assay[1:, 1:])
        app.MainLoop()

    def onVisualisePhase(self):
        self.parameters = Config.getValue('dm_circleParams')
        self.proxy.set_roi(self.parameters[0], self.parameters[1],
                           self.parameters[2])

        try:
            self.proxy.get_roi()
        except Exception as e:
            try:
                param = np.asarray(Config.getValue('dm_circleParams'))
                self.proxy.set_roi(y0=param[0], x0=param[1],
                                   radius=param[2])
            except:
                raise e

        try:
            self.proxy.get_fourierfilter()
        except:
            try:
                test_image = self.proxy.acquire()
                self.proxy.set_fourierfilter(test_image=test_image)
            except Exception as e:
                raise e

        interferogram, unwrapped_phase = self.proxy.acquire_unwrapped_phase()
        interferogram_file_path = os.path.join(os.path.expandvars('%LocalAppData%'),
                                               'cockpit', 'interferogram')
        np.save(interferogram_file_path, interferogram)

        interferogram_ft = np.fft.fftshift(np.fft.fft2(interferogram))
        interferogram_ft_file_path = os.path.join(os.path.expandvars('%LocalAppData%'),
                                                  'cockpit', 'interferogram_ft')
        np.save(interferogram_ft_file_path, interferogram_ft)

        unwrapped_phase_file_path = os.path.join(os.path.expandvars('%LocalAppData%'),
                                                 'cockpit', 'unwrapped_phase')
        np.save(unwrapped_phase_file_path, unwrapped_phase)

        unwrapped_phase = np.require(unwrapped_phase, requirements='C')
        power_spectrum = np.require(np.log(abs(interferogram_ft)), requirements='C')

        app = wx.App()
        frame = phaseViewer.viewPhase(unwrapped_phase, power_spectrum)
        app.MainLoop()

    def onApplySysFlat(self):
        self.sys_flat_values = np.asarray(Config.getValue('dm_sys_flat'))
        self.proxy.send(self.sys_flat_values)

    def onApplyLastPattern(self):
        last_ac = self.proxy.get_last_actuator_values()
        self.proxy.send(last_ac)

    def showDebugWindow(self):
        # Ensure only a single instance of the window.
        global _windowInstance
        window = globals().get('_windowInstance')
        if window:
            try:
                window.Raise()
                return None
            except:
                pass
        # If we get this far, we need to create a new window.
        global _deviceInstance
        dmOutputWindow(self, parent=wx.GetApp().GetTopWindow()).Show()

    ### Sensorless AO functions ###

    ## Display a menu to the user letting them choose which camera
    # to use to perform sensorless AO. Of course, if only one camera is
    # available, then we just perform sensorless AO.
    def displaySensorlessAOMenu(self):
        self.showCameraMenu("Perform sensorless AO with %s camera",
                            self.correctSensorlessSetup)

    ## Generate a menu where the user can select a camera to use to perform
    # some action.
    # \param text String template to use for entries in the menu.
    # \param action Function to call with the selected camera as a parameter.
    def showCameraMenu(self, text, action):
        cameras = depot.getActiveCameras()
        if len(cameras) == 1:
            action(cameras[0])
        else:
            menu = wx.Menu()
            for i, camera in enumerate(cameras):
                menu.Append(i + 1, text % camera.descriptiveName)
                self.panel.Bind(wx.EVT_MENU,
                                lambda event, camera=camera: action(camera),
                                id=i + 1)
            cockpit.gui.guiUtils.placeMenuAtMouse(self.panel, menu)

    def correctSensorlessSetup(self, camera, nollZernike=np.array([11, 22, 5, 6, 7, 8, 9, 10])):
        print("Performing sensorless AO setup")
        # Note: Default is to correct Primary and Secondary Spherical aberration and both
        # orientations of coma, astigmatism and trefoil
        print("Checking for control matrix")
        try:
            self.proxy.get_controlMatrix()
        except Exception as e:
            try:
                self.controlMatrix = Config.getValue('dm_controlMatrix')
                self.proxy.set_controlMatrix(self.controlMatrix)
            except:
                raise e

        print("Setting Zernike modes")
        self.nollZernike = nollZernike

        self.actuator_offset = None

        self.sensorless_correct_coef = np.zeros(self.no_actuators)

        print("Subscribing to camera events")
        # Subscribe to camera events
        self.camera = camera
        events.subscribe("new image %s" % self.camera.name, self.correctSensorlessImage)

        # Get pixel size
        self.objectives = cockpit.depot.getHandlersOfType(cockpit.depot.OBJECTIVE)[0]
        self.pixelSize = self.objectives.getPixelSize()

        # Initialise the Zernike modes to apply
        print("Initialising the Zernike modes to apply")
        self.numMes = 9
        num_it = 2
        self.z_steps = np.linspace(-1.5, 1.5, self.numMes)

        for ii in range(num_it):
            it_zernike_applied = np.zeros((self.numMes * self.nollZernike.shape[0], self.no_actuators))
            for noll_ind in self.nollZernike:
                ind = np.where(self.nollZernike == noll_ind)[0][0]
                it_zernike_applied[ind * self.numMes:(ind + 1) * self.numMes,
                noll_ind - 1] = self.z_steps
            if ii == 0:
                self.zernike_applied = it_zernike_applied
            else:
                self.zernike_applied = np.concatenate((self.zernike_applied, it_zernike_applied))

        # Initialise stack to store correction iumages
        print("Initialising stack to store correction images")
        self.correction_stack = []

        print("Applying the first Zernike mode")
        # Apply the first Zernike mode
        print(self.zernike_applied[len(self.correction_stack), :])
        self.proxy.set_phase(self.zernike_applied[len(self.correction_stack), :], offset=self.actuator_offset)

        # Take image. This will trigger the iterative sensorless AO correction
        wx.CallAfter(self.takeImage)

    def correctSensorlessImage(self, image, timestamp):
        if len(self.correction_stack) < self.zernike_applied.shape[0]:
            print("Correction image %i/%i" % (len(self.correction_stack) + 1, self.zernike_applied.shape[0]))
            # Store image for current applied phase
            self.correction_stack.append(np.ndarray.tolist(image))
            wx.CallAfter(self.correctSensorlessProcessing)
        else:
            print("Error in unsubscribing to camera events. Trying again")
            events.unsubscribe("new image %s" % self.camera.name, self.correctSensorlessImage)

    def correctSensorlessProcessing(self):
        print("Processing sensorless image")
        if len(self.correction_stack) < self.zernike_applied.shape[0]:
            if len(self.correction_stack) % self.numMes == 0:
                # Find aberration amplitudes and correct
                ind = int(len(self.correction_stack) / self.numMes)
                nollInd = np.where(self.zernike_applied[len(self.correction_stack) - 1, :] != 0)[0][0] + 1
                print("Current Noll index being corrected: %i" % nollInd)
                current_stack = np.asarray(self.correction_stack)[(ind - 1) * self.numMes:ind * self.numMes, :, :]
                amp_to_correct, ac_pos_correcting = self.proxy.correct_sensorless_single_mode(image_stack=current_stack,
                                                                                              zernike_applied=self.z_steps,
                                                                                              nollIndex=nollInd,
                                                                                              offset=self.actuator_offset)
                self.actuator_offset = ac_pos_correcting
                self.sensorless_correct_coef[nollInd - 1] += amp_to_correct
                print("Aberrations measured: ", self.sensorless_correct_coef)
                print("Actuator positions applied: ", self.actuator_offset)

                # Advance counter by 1 and apply next phase
                self.proxy.set_phase(self.zernike_applied[len(self.correction_stack), :], offset=self.actuator_offset)

                # Take image, but ensure it's called after the phase is applied
                wx.CallAfter(self.takeImage)
            else:
                # Advance counter by 1 and apply next phase
                self.proxy.set_phase(self.zernike_applied[len(self.correction_stack), :], offset=self.actuator_offset)

                # Take image, but ensure it's called after the phase is applied
                time.sleep(0.1)
                wx.CallAfter(self.takeImage)
        else:
            # Once all images have been obtained, unsubscribe
            print("Unsubscribing to camera %s events" % self.camera.name)
            events.unsubscribe("new image %s" % self.camera.name, self.correctSensorlessImage)

            # Save full stack of images used
            self.correction_stack = np.asarray(self.correction_stack)
            correction_stack_file_path = os.path.join(os.path.expandvars('%LocalAppData%'),
                                                      'cockpit',
                                                      'sensorless_AO_correction_stack_%i%i%i_%i%i'
                                                      % (time.gmtime()[2], time.gmtime()[1], time.gmtime()[0],
                                                         time.gmtime()[3], time.gmtime()[4]))
            np.save(correction_stack_file_path, self.correction_stack)
            zernike_applied_file_path = os.path.join(os.path.expandvars('%LocalAppData%'),
                                                     'cockpit',
                                                     'sensorless_AO_zernike_applied_%i%i%i_%i%i'
                                                     % (time.gmtime()[2], time.gmtime()[1], time.gmtime()[0],
                                                        time.gmtime()[3], time.gmtime()[4]))
            np.save(zernike_applied_file_path, self.zernike_applied)
            nollZernike_file_path = os.path.join(os.path.expandvars('%LocalAppData%'),
                                                 'cockpit',
                                                 'sensorless_AO_nollZernike_%i%i%i_%i%i'
                                                 % (time.gmtime()[2], time.gmtime()[1], time.gmtime()[0],
                                                    time.gmtime()[3], time.gmtime()[4]))
            np.save(nollZernike_file_path, self.nollZernike)

            # Find aberration amplitudes and correct
            ind = int(len(self.correction_stack) / self.numMes)
            nollInd = np.where(self.zernike_applied[len(self.correction_stack) - 1, :] != 0)[0][0] + 1
            print("Current Noll index being corrected: %i" % nollInd)
            current_stack = np.asarray(self.correction_stack)[(ind - 1) * self.numMes:ind * self.numMes, :, :]
            amp_to_correct, ac_pos_correcting = self.proxy.correct_sensorless_single_mode(image_stack=current_stack,
                                                                                          zernike_applied=self.z_steps,
                                                                                          nollIndex=nollInd,
                                                                                          offset=self.actuator_offset)
            self.actuator_offset = ac_pos_correcting
            self.sensorless_correct_coef[nollInd - 1] += amp_to_correct
            print("Aberrations measured: ", self.sensorless_correct_coef)
            print("Actuator positions applied: ", self.actuator_offset)
            sensorless_correct_coef_file_path = os.path.join(os.path.expandvars('%LocalAppData%'),
                                                             'cockpit',
                                                             'sensorless_correct_coef_%i%i%i_%i%i'
                                                             % (time.gmtime()[2], time.gmtime()[1], time.gmtime()[0],
                                                                time.gmtime()[3], time.gmtime()[4]))
            np.save(sensorless_correct_coef_file_path, self.sensorless_correct_coef)
            ac_pos_sensorless_file_path = os.path.join(os.path.expandvars('%LocalAppData%'),
                                                       'cockpit',
                                                       'ac_pos_sensorless_%i%i%i_%i%i'
                                                       % (time.gmtime()[2], time.gmtime()[1], time.gmtime()[0],
                                                          time.gmtime()[3], time.gmtime()[4]))
            np.save(ac_pos_sensorless_file_path, self.actuator_offset)

            log_file_path = os.path.join(os.path.expandvars('%LocalAppData%'),
                                         'cockpit',
                                         'sensorless_AO_logger.txt')
            log_file = open(log_file_path, "a+")
            log_file.write("Time stamp: %i:%i:%i %i/%i/%i\n" % (
            time.gmtime()[3], time.gmtime()[4], time.gmtime()[5], time.gmtime()[2], time.gmtime()[1], time.gmtime()[0]))
            log_file.write("Aberrations measured: ")
            log_file.write(str(self.sensorless_correct_coef))
            log_file.write("\n")
            log_file.write("Actuator positions applied: ")
            log_file.write(str(self.actuator_offset))
            log_file.write("\n")
            log_file.close()

            print("Actuator positions applied: ", self.actuator_offset)
            self.proxy.send(self.actuator_offset)
            wx.CallAfter(self.takeImage)


# This debugging window lets each digital lineout of the DSP be manipulated
# individually.
class dmOutputWindow(wx.Frame):
    def __init__(self, AoDevice, parent, *args, **kwargs):
        wx.Frame.__init__(self, parent, *args, **kwargs)
        ## dm Device instance.
        self.dm = AoDevice
        self.SetTitle("Deformable Mirror AO device control")
        # Contains all widgets.
        self.panel = wx.Panel(self)
        font = wx.Font(12, wx.FONTFAMILY_DEFAULT, wx.FONTSTYLE_NORMAL, wx.FONTWEIGHT_BOLD)
        mainSizer = wx.BoxSizer(wx.VERTICAL)
        allPositions = cockpit.interfaces.stageMover.getAllPositions()
        self.piezoPos = allPositions[1][2]
        textSizer = wx.BoxSizer(wx.VERTICAL)
        self.piezoText = wx.StaticText(self.panel, -1, str(self.piezoPos),
                                       style=wx.ALIGN_CENTER)
        self.piezoText.SetFont(font)
        textSizer.Add(self.piezoText, 0, wx.EXPAND | wx.ALL, border=5)
        mainSizer.Add(textSizer, 0, wx.EXPAND | wx.ALL, border=5)
        self.panel.SetSizerAndFit(mainSizer)
        events.subscribe('stage position', self.onMove)

    def onMove(self, axis, *args):
        if axis != 2:
            # We only care about the Z axis.
            return
        self.piezoText.SetLabel(
            str(cockpit.interfaces.stageMover.getAllPositions()[1][2]))<|MERGE_RESOLUTION|>--- conflicted
+++ resolved
@@ -99,13 +99,9 @@
         # Define in tuples - easier to read and reorder.
         menuTuples = (('Fourier metric', 'fourier'),
                       ('Contrast metric', 'contrast'),
-<<<<<<< HEAD
-                      ('Fourier Power metric', 'fourier_power'),)
-=======
                       ('Fourier Power metric', 'fourier_power'),
                       ('Gradient metric', 'gradient'),
                       ('Second Moment metric', 'second_moment'),)
->>>>>>> 1049426f
         # Store as ordered dict for easy item->func lookup.
         self.menuItems = OrderedDict(menuTuples)
 
