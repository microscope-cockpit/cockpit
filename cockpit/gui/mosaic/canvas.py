#!/usr/bin/env python
# -*- coding: utf-8 -*-

## Copyright (C) 2018 Mick Phillips <mick.phillips@gmail.com>
## Copyright (C) 2018 Ian Dobbie <ian.dobbie@bioch.ox.ac.uk>
## Copyright (C) 2018 David Pinto <david.pinto@bioch.ox.ac.uk>
##
## This file is part of Cockpit.
##
## Cockpit is free software: you can redistribute it and/or modify
## it under the terms of the GNU General Public License as published by
## the Free Software Foundation, either version 3 of the License, or
## (at your option) any later version.
##
## Cockpit is distributed in the hope that it will be useful,
## but WITHOUT ANY WARRANTY; without even the implied warranty of
## MERCHANTABILITY or FITNESS FOR A PARTICULAR PURPOSE.  See the
## GNU General Public License for more details.
##
## You should have received a copy of the GNU General Public License
## along with Cockpit.  If not, see <http://www.gnu.org/licenses/>.

## Copyright 2013, The Regents of University of California
##
## Redistribution and use in source and binary forms, with or without
## modification, are permitted provided that the following conditions
## are met:
##
## 1. Redistributions of source code must retain the above copyright
##   notice, this list of conditions and the following disclaimer.
##
## 2. Redistributions in binary form must reproduce the above copyright
##   notice, this list of conditions and the following disclaimer in
##   the documentation and/or other materials provided with the
##   distribution.
##
## 3. Neither the name of the copyright holder nor the names of its
##   contributors may be used to endorse or promote products derived
##   from this software without specific prior written permission.
##
## THIS SOFTWARE IS PROVIDED BY THE COPYRIGHT HOLDERS AND CONTRIBUTORS
## "AS IS" AND ANY EXPRESS OR IMPLIED WARRANTIES, INCLUDING, BUT NOT
## LIMITED TO, THE IMPLIED WARRANTIES OF MERCHANTABILITY AND FITNESS
## FOR A PARTICULAR PURPOSE ARE DISCLAIMED. IN NO EVENT SHALL THE
## COPYRIGHT HOLDER OR CONTRIBUTORS BE LIABLE FOR ANY DIRECT, INDIRECT,
## INCIDENTAL, SPECIAL, EXEMPLARY, OR CONSEQUENTIAL DAMAGES (INCLUDING,
## BUT NOT LIMITED TO, PROCUREMENT OF SUBSTITUTE GOODS OR SERVICES;
## LOSS OF USE, DATA, OR PROFITS; OR BUSINESS INTERRUPTION) HOWEVER
## CAUSED AND ON ANY THEORY OF LIABILITY, WHETHER IN CONTRACT, STRICT
## LIABILITY, OR TORT (INCLUDING NEGLIGENCE OR OTHERWISE) ARISING IN
## ANY WAY OUT OF THE USE OF THIS SOFTWARE, EVEN IF ADVISED OF THE
## POSSIBILITY OF SUCH DAMAGE.


import numpy
from OpenGL.GL import *
import time
import traceback
import wx.glcanvas

from cockpit import depot
from cockpit import events
from . import tile
import cockpit.util.datadoc
import cockpit.util.logger
import cockpit.util.threads
import itertools
<<<<<<< HEAD
import Queue
=======
from six.moves import queue
>>>>>>> c0dbb212
import time

## Zoom level at which we switch from rendering megatiles to rendering tiles.
ZOOM_SWITCHOVER = 1
BUFFER_LENGTH = 32

## This class handles drawing the mosaic. Mosaics consist of collections of 
# images from the cameras.
class MosaicCanvas(wx.glcanvas.GLCanvas):
    ## Tiles and context are shared amongst all instances, since all
    # offer views of the same data.
    # The first instance creates the context.
    ## List of MegaTiles. These will be created in self.initGL.
    megaTiles = []
    ## List of Tiles. These are created as we receive new images from
    # our parent.
    tiles = []
    ## Set of tiles that need to be rerendered in the next onPaint call.
    tilesToRefresh = set()
    ## WX rendering context
    context = None

    ## \param stageHardLimits An ((xMin, xMax), (yMin, yMax)) tuple
    #         describing the limits of motion, in microns, of the stage.
    # \param overlayCallback Function to call, during rendering, to draw
    #        the overlay on top of the mosaic.
    # \param mouseCallback Function to propagate mouse events to.
    def __init__(self, parent, stageHardLimits, overlayCallback, 
            mouseCallback, *args, **kwargs):
        wx.glcanvas.GLCanvas.__init__(self, parent, *args, **kwargs)

        self.stageHardLimits = stageHardLimits
        self.overlayCallback = overlayCallback

        ## X and Y translation when rendering.
        self.dx, self.dy = 0.0, 0.0
        ## Scaling factor.
        self.scale = 1.0

        ## Set to True once we've done some initialization.
        self.haveInitedGL = False
        ## Controls whether we rerender tiles during our onPaint.
        self.shouldRerender = True
        ## WX rendering context
        if MosaicCanvas.context is None:
            # This is the first (and master) instance.
            MosaicCanvas.context = wx.glcanvas.GLContext(self)
            # Hook up onIdle - only one instance needs to process new tiles.
            self.Bind(wx.EVT_IDLE, self.onIdle)

        ## Error that occurred when rendering. If this happens, we prevent
        # further rendering to avoid error spew.
        self.renderError = None

        ## A buffer of images waiting to be added to the mosaic.
        self.pendingImages = Queue.Queue(BUFFER_LENGTH)


        self.Bind(wx.EVT_PAINT, self.onPaint)
        self.Bind(wx.EVT_MOUSE_EVENTS, mouseCallback)
        # Do nothing on this event, to avoid flickering.
        self.Bind(wx.EVT_ERASE_BACKGROUND, lambda event: event)



    ## Now that OpenGL's ready to go, perform any necessary initialization.
    # We can now create textures, for example, so it's time to create our 
    # MegaTiles.
    def initGL(self):
        glClearColor(1, 1, 1, 0)

        # Non-zero objective offsets require expansion of area covered
        # by megatiles.
        objs = depot.getHandlersOfType(depot.OBJECTIVE)
        offsets = list(itertools.chain(*[ob.nameToOffset.values() for ob in objs]))
        minmax = lambda l: (min(l), max(l))
        xOffLim = minmax([-offset[0] for offset in offsets])
        yOffLim = minmax([offset[1] for offset in offsets])
        (xMin, xMax), (yMin, yMax) = self.stageHardLimits
        # Bounds checks ensure we only increase the megatile area, not
        # decrease it.
        #
        # We need to increase upper limit further so we don't miss tiles at
        # the edges. We should just need to add megaTileMicronSize to each
        # axis to make sure we add tiles up to and including our bounds. This
        # works for the x-axis, but not y. For some reason, we need to add
        # *four* times this value to the y-axis. The megaTile's y-origin is at
        # its centre, whereas the x-origin is at an edge; as far as I can see,
        # but this should require only up to three times the tilesize added to
        # the upper limit, not four.
        # Four works, though.
        xMin += min(0, xOffLim[0])
        xMax += max(0, xOffLim[1]) + tile.megaTileMicronSize
        yMin += min(0, yOffLim[0])
        yMax += max(0, yOffLim[1]) + 4 * tile.megaTileMicronSize
        for x in range(xMin, xMax, tile.megaTileMicronSize):
            for y in range(yMin, yMax, tile.megaTileMicronSize):
                self.megaTiles.append(tile.MegaTile((-x, y)))
        self.haveInitedGL = True


    ## Because tiles have been changed, we must now rerender all of
    # our megatiles. Don't do this often, and definitely not when
    # other threads need attention.
    # \param tiles Which tiles to rerender. Default to rerendering all.
    def rerenderMegatiles(self, tiles = None):
        self.SetCurrent(self.context)
        if tiles is None:
            tiles = self.megaTiles
        for tile in tiles:
            tile.recreateTexture()
            tile.prerenderTiles(self.tiles, self)


    ## Delete all tiles and textures, including the megatiles.
    def deleteAll(self):
        self.deleteTilesList(list(self.tiles))
        events.publish('mosaic update')


    ## Get all tiles that intersect the specified box, pulling from the provided
    # list, or from all tiles if no list is provided.
    def getTilesIntersecting(self, start, end, allowedTiles = None):
        if allowedTiles is None:
            allowedTiles = self.tiles
        x1 = min(start[0], end[0])
        x2 = max(start[0], end[0])
        y1 = min(start[1], end[1])
        y2 = max(start[1], end[1])
        start = (x1, y1)
        end = (x2, y2)
        tiles = []
        for tile in allowedTiles:
            if tile.intersectsBox((start, end)):
                tiles.append(tile)
        return tiles


    ## Generate a composite array of tile data surrounding the provided 
    # tile, pulling only from the provided list of allowed tiles (or all
    # tiles, if no list is provided).
    def getCompositeTileData(self, tile, allowedTiles = None):
        if allowedTiles is None:
            allowedTiles = self.tiles
        tileShape = tile.textureData.shape
        # Start with a neutral background based on the tile's mean value.
        result = numpy.ones((tileShape[0] * 3, tileShape[1] * 3), 
                dtype = tile.textureData.dtype) * tile.textureData.mean()

        # Get the bounding box 3x bigger than the tile with the tile at the 
        # center.
        width, height = tile.size
        tileX, tileY, tileZ = tile.pos
        start = (tileX - width, tileY - height)
        end = (tileX + width * 2, tileY + height * 2)
        pixelSize = tile.getPixelSize()
        for altTile in self.getTilesIntersecting(start, end, allowedTiles):
            if altTile.getPixelSize() != pixelSize:
                # Don't try to deal with tiles with differing pixel sizes.
                continue
            # Figure out the portion of altTile that intersects our region.
            xMin = max(start[0], altTile.pos[0])
            xMax = min(end[0], altTile.pos[0] + altTile.size[0])
            yMin = max(start[1], altTile.pos[1])
            yMax = min(end[1], altTile.pos[1] + altTile.size[1])
            xPixels = (xMax - xMin) // pixelSize[0]
            yPixels = (yMax - yMin) // pixelSize[1]
            # Get the offset into altTile, and thus the relevant pixel data.
            altX = (xMin - altTile.pos[0]) / pixelSize[0]
            altY = (yMin - altTile.pos[1]) / pixelSize[1]
            subRegion = altTile.textureData[altX:altX + xPixels, altY:altY + yPixels]
            if 0 in subRegion.shape:
                # The intersection is tangential; unlikely but can happen. 
                # Skip this tile as it doesn't provide useful intersection.
                continue
            # Get the offset into result.
            rX = max(0, (altTile.pos[0] - start[0]) / pixelSize[0])
            rY = max(0, (altTile.pos[1] - start[1]) / pixelSize[1])
            # HACK: for some reason that I don't understand, the above gives
            # me swapped-and-offset X and Y axes. I need to swap them back
            # while accounting for the difference in aspect ratio.
            tX = rY * (float(tileShape[0]) / tileShape[1])
            tY = rX * (float(tileShape[1]) / tileShape[0])
            rX, rY = tX, tY
            target = result[rX:rX + xPixels, rY:rY + yPixels]
            target[:] = subRegion

        return result



    ## Delete all tiles that intersect the specified box.
    def deleteTilesIntersecting(self, start, end):
        self.deleteTilesList(self.getTilesIntersecting(start, end))
        events.publish('mosaic update')
               

    ## Delete a list of tiles.
    @cockpit.util.threads.callInMainThread
    def deleteTilesList(self, tilesToDelete):
        for tile in tilesToDelete:
            tile.wipe()
            del self.tiles[self.tiles.index(tile)]
        self.SetCurrent(self.context)

        # Rerender all megatiles that are now invalid.
        dirtied = []
        for megaTile in self.megaTiles:
            for tile in tilesToDelete:
                if megaTile.intersectsBox(tile.box):
                    dirtied.append(megaTile)
                    break
        self.rerenderMegatiles(dirtied)
        self.Refresh()
        events.publish('mosaic update')


    def onIdle(self, event):
        if self.pendingImages.empty():# or not self.IsShownOnScreen():
            return
        # Draw as many images as possible in 50ms.
        t = time.time()
        newTiles = []
        self.SetCurrent(self.context)
        while not self.pendingImages.empty() and (time.time()-t < 0.05):
            data, pos, size, scalings, layer = self.pendingImages.get()
            newTiles.append(tile.Tile(data, pos, size, scalings, layer))
        self.tiles.extend(newTiles)
        for megaTile in self.megaTiles:
            megaTile.prerenderTiles(newTiles, self)

        self.tilesToRefresh.update(newTiles)

        self.Refresh()
        events.publish('mosaic update')
        if not self.pendingImages.empty():
            event.RequestMore()


    ## Add a new image to the mosaic.
    #@cockpit.util.threads.callInMainThread
    def addImage(self, data, pos, size, scalings=(None, None), layer=0):
        self.pendingImages.put((data, pos, size, scalings, layer))


    ## Rescale the tiles.
    # \param minMax A (blackpoint, whitepoint) tuple, or None to rescale
    # each tile individually.
    @cockpit.util.threads.callInMainThread
    def rescale(self, minMax = None):
        if minMax is None:
            # Tiles will treat this as "use our own data".
            minMax = (None, None)
        for tile in self.tiles:
            tile.scaleHistogram(*minMax)
        self.tilesToRefresh.update(self.tiles)
        self.rerenderMegatiles()
        self.Refresh()


    ## Paint the canvas -- in other words, paint all tiles, plus whatever
    # overlays we need.
    def onPaint(self, event):
        if self.renderError is not None:
            return

        try: 
            dc = wx.PaintDC(self)
            self.SetCurrent(self.context)

            if not self.haveInitedGL:
                self.initGL()

            width, height = self.GetClientSize()

            glViewport(0, 0, width, height)
            glMatrixMode(GL_PROJECTION)
            glLoadIdentity()
            glOrtho(-.375, width - .375, -.375, height - .375, 1, -1)
            glMatrixMode(GL_MODELVIEW)

            for tile in self.tilesToRefresh:
                tile.refresh()
            self.tilesToRefresh = set()

            glMatrixMode(GL_MODELVIEW)
            glLoadIdentity()
            glTranslated(self.dx, self.dy, 0)
            glScaled(self.scale, self.scale, 1)

            glClear(GL_COLOR_BUFFER_BIT | GL_DEPTH_BUFFER_BIT)
            ## Paint the megatiles if we're zoomed out, or the
            # normal tiles if we're zoomed in.
            glEnable(GL_TEXTURE_2D)
            viewBox = self.getViewBox()
            if self.scale < ZOOM_SWITCHOVER:
                for megaTile in self.megaTiles:
                    megaTile.render(viewBox)
            else:
                for tile in self.tiles:
                    tile.render(viewBox)
            glDisable(GL_TEXTURE_2D)

            if self.overlayCallback is not None:
                self.overlayCallback()

            glFlush()
            self.SwapBuffers()
            events.publish('mosaic canvas paint')
        except Exception as e:
            print ("Error rendering the canvas:",e)
            traceback.print_exc()
            self.renderError = e


    ## Change our view transform.
    def zoomTo(self, x, y, scale):
        # Paranoia
        if not scale:
            return
        width, height = self.GetClientSize()
        self.dx = -x * scale + width / 2
        self.dy = -y * scale + height / 2
        self.scale = scale
        self.Refresh()


    ## Change our zoom by the specified multiplier. This requires changing
    # our translational offset too to keep the view centered.
    def multiplyZoom(self, multiplier):
        # Paranoia
        if multiplier == 0:
            return
        self.scale *= multiplier
        width, height = self.GetClientSize()
        halfWidth = width / 2
        halfHeight = height / 2
        self.dx = halfWidth - (halfWidth - self.dx) * multiplier
        self.dy = halfHeight - (halfHeight - self.dy) * multiplier
        self.Refresh()


    ## Change our translation by the specified number of pixels.
    def dragView(self, offset):
        self.dx += offset[0]
        self.dy -= offset[1]
        self.Refresh()


    ## Remap an (X, Y) tuple of screen coordinates to a location on the stage.
    def mapScreenToCanvas(self, pos):
        height = self.GetClientSize()[1]
        return ((self.dx - pos[0]) / self.scale,
                -(self.dy - height + pos[1]) / self.scale)


    ## Return a (bottom left, top right) tuple showing what part
    # of the stage is currently visible.
    def getViewBox(self):
        width, height = self.GetClientSize()
        bottomLeft = (-self.dx / self.scale, -self.dy / self.scale)
        topRight = (-(self.dx - width) / self.scale,
                       -(self.dy - height) / self.scale)
        return (bottomLeft, topRight)


    ## Toggle display of the specified layer
    def toggleLayer(self, layer, isHidden):
        if isHidden:
            self.m_noShowLayers.add(layer)
        elif layer in self.m_noShowLayers:
            self.m_noShowLayers.remove(layer)


    ## Given a path to a file, save the mosaic to that file and an adjacent
    # file. The first is a text file that describes the layout of the tiles;
    # the second is an MRC file that holds the actual image data.
    def saveTiles(self, savePath):
        statusDialog = wx.ProgressDialog(parent = self.GetParent(),
                title = "Saving...",
                message = "Saving mosaic image data...", 
                maximum = len(self.tiles))
        handle = open(savePath, 'w')
        mrcPath = savePath + '.mrc'
        if '.txt' in savePath:
            mrcPath = savePath.replace('.txt', '.mrc')
        handle.write("%s\n" % mrcPath)
        width = 0
        height = 0
        for tile in self.tiles:
            width = max(width, tile.textureData.shape[0])
            height = max(height, tile.textureData.shape[1])
            # We do this by a series of extensions since some of these lists
            # may be Numpy arrays, which don't do array extension when you
            # "add" them.
            values = []
            values.extend(tile.pos)
            values.extend(tile.size)
            values.extend(tile.textureData.shape)
            values.extend(tile.histogramScale)
            values.append(tile.layer)
            values = map(str, values)
            handle.write(','.join(values) + '\n')
        handle.close()

        # Now we have the max image extent in X and Y, we can pile everything
        # into a single array for saving as an MRC file. Images smaller than
        # the max will be padded with zeros.
        imageData = numpy.zeros((1, 1, len(self.tiles), width, height),
                dtype = numpy.uint16)
        for i, tile in enumerate(self.tiles):
            imageData[0, 0, i, :tile.textureData.shape[0], :tile.textureData.shape[1]] = tile.textureData
        header = cockpit.util.datadoc.makeHeaderFor(imageData)

        handle = open(mrcPath, 'wb')
        cockpit.util.datadoc.writeMrcHeader(header, handle)
        for i, image in enumerate(imageData[:,:]):
            handle.write(image)
            statusDialog.Update(i)
        handle.close()
        statusDialog.Destroy()


    ## Load a text file describing a set of tiles, as well as the tile image
    # data. This is made a bit trickier by the fact that we want to display
    # a progress dialog that updates as new images are added, but addImage()
    # must run in the main thread while we run in a different one ...
    # although maybe not since MAP added a queue and a thread to process
    # new tiles.
    @cockpit.util.threads.callInNewThread
    def loadTiles(self, filePath):
        with open(filePath, 'r') as handle:
            mrcPath = handle.readline().strip()
            tileStats = []
            for line in handle:
                # X position, Y position, Z position, 
                # X micron size, Y micron size,
                # X pixel size, Y pixel size, blackpoint, whitepoint, layer.
                # We'll have to convert the pixel sizes and layer to
                # ints later.
                tileStats.append(map(float, line.strip().split(',')))
        numInitialTiles = len(self.tiles)
        try:
            doc = cockpit.util.datadoc.DataDoc(mrcPath)
        except Exception as e:
            wx.MessageDialog(self.GetParent(), 
                    message = "I was unable to load the MRC file at\n%s\nholding the tile data. The error message was:\n\n%s\n\nPlease verify that the file path is correct and the file is valid." % (mrcPath, e),
                    style = wx.ICON_INFORMATION | wx.OK).ShowModal()
            return
        # NOTE: this dialog is not safe to Update, since the update calls must
        # be referred to the main thread (via wx.CallAfter) and may arrive
        # in an unpredictable order. Due to the unpredictable order, the call
        # to Destroy (which must also happen in the main thread via CallAfter)
        # may arrive before all of the Update calls are processed, resulting
        # in a segfault.
        statusDialog = wx.ProgressDialog(parent = self.GetParent(),
                title = "Loading...",
                message = "Loading mosaic image data...")
        statusDialog.Show()
        if doc.imageArray.shape[2] > len(tileStats):
            # More images in the file than we have stats for.
            cockpit.util.logger.log.warning("Loading mosaic with %d images; only have positioning information for %d." % (doc.imageArray.shape[2], len(tileStats)))
        maxImages = min(doc.imageArray.shape[2], len(tileStats))
        for i in range(maxImages):
            image = doc.imageArray[0, 0, i]
            stats = tileStats[i]
            try:
                data = image[:int(stats[5]), :int(stats[6])]
                self.addImage(data, stats[:3], stats[3:5], stats[7:9], 
                            int(stats[9]))
            except Exception as e:
                wx.MessageDialog(self.GetParent(),
                        "Failed to load line %d of file %s: %s.\n\nPlease see the logs for more details." % (i, filePath, e),
                        style = wx.ICON_INFORMATION | wx.OK).ShowModal()
                cockpit.util.logger.log.error(traceback.format_exc())
                statusDialog.Destroy()
                return
        # Wait until we've loaded all tiles or we go a full second without
        # any new tiles arriving.
        numExpectedTiles = len(self.tiles) + len(tileStats)
        lastUpdatedTime = time.time()
        curCount = len(self.tiles)
        while len(self.tiles) != numExpectedTiles:
            count = len(self.tiles)
            if count != curCount:
                lastUpdatedTime = time.time()
                curCount = count
            if time.time() - lastUpdatedTime > 1:
                break
            time.sleep(.1)
        wx.CallAfter(statusDialog.Destroy)
        events.publish('mosaic update')
               

    ## Return our list of Tiles.
    def getTiles(self):
        return self.tiles<|MERGE_RESOLUTION|>--- conflicted
+++ resolved
@@ -65,11 +65,7 @@
 import cockpit.util.logger
 import cockpit.util.threads
 import itertools
-<<<<<<< HEAD
-import Queue
-=======
 from six.moves import queue
->>>>>>> c0dbb212
 import time
 
 ## Zoom level at which we switch from rendering megatiles to rendering tiles.
