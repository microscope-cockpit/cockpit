--- conflicted
+++ resolved
@@ -86,8 +86,6 @@
 (DRAG_NONE, DRAG_CANVAS, DRAG_BLACKPOINT, DRAG_WHITEPOINT) = range(4)
 
 
-<<<<<<< HEAD
-=======
 class BaseGL():
     # Default vertex shader glsl source
     _VS = """
@@ -390,7 +388,6 @@
         glUseProgram(0)
 
 
->>>>>>> d5b286b2
 ## This class handles displaying multi-channel 2D images.
 # Most of the actual drawing logic is handled in the image.Image class.
 # It can handle arbitrarily-sized images, by cutting them up into parcels
@@ -549,26 +546,8 @@
             # display with the image.
             shouldResetView = self.imageShape != newImage.shape
             self.imageShape = newImage.shape
-<<<<<<< HEAD
-
-            self.imageMin = newImage.min()
-            self.imageMax = newImage.max()
-            self.recalculateHistogram(newImage)
-            if self.showAligCentroid:
-                if self.aligCentroidCalculated:
-                    pass
-                else:
-                    self.calcCurCentroid(newImage)
-                    self.x_alig_cent = self.x_cur_cent
-                    self.y_alig_cent = self.y_cur_cent
-                    self.aligCentroidCalculated = True
-            if self.showCurCentroid:
-                self.calcCurCentroid(newImage)
-            self.setTiles(newImage)
-=======
             self.histogram.setData(newImage)
             self.image.setData(newImage)
->>>>>>> d5b286b2
             if shouldResetView:
                 self.resetView()
             if isFirstImage:
@@ -578,112 +557,6 @@
             self.drawEvent.wait()
             self.drawEvent.clear()
 
-
-<<<<<<< HEAD
-    ## Update our tiles, if necessary, because a new image has arrived.
-    @cockpit.util.threads.callInMainThread
-    def setTiles(self, imageData):
-        if not self.shouldDraw:
-            return
-        try:
-            self.SetCurrent(self.context)
-            # Whether or not self.tiles is currently valid.
-            haveSetTiles = True
-            # Calculate the tile layout we'll need, and see if it matches
-            # the current layout. If it doesn't, then we need to create
-            # a new set of tiles.
-            width = int(numpy.ceil(float(imageData.shape[0]) / self.tileSize))
-            height = int(numpy.ceil(float(imageData.shape[1]) / self.tileSize))
-            if self.tileShape != (width, height):
-                if self.tileShape is not None:
-                    # Destroy old tiles to free up texture memory
-                    for i in range(self.tileShape[0]):
-                        for j in range(self.tileShape[1]):
-                            self.tiles[i][j].wipe()
-                self.tiles = []
-                self.tileShape = (width, height)
-                haveSetTiles = False
-                
-            for i in range(self.tileShape[0]):
-                if not haveSetTiles:
-                    self.tiles.append([])
-                xMin = i * self.tileSize
-                xMax = min((i + 1) * self.tileSize, self.imageShape[0])
-                for j in range(self.tileShape[1]):
-                    yMin = j * self.tileSize
-                    yMax = min((j + 1) * self.tileSize, self.imageShape[1])
-                    subData = imageData[xMin : xMax, yMin : yMax]
-                    if not haveSetTiles:
-                        self.tiles[i].append(image.Image(subData))
-                    else:
-                        self.tiles[i][j].updateImage(subData)
-
-            if not haveSetTiles:
-                self.changeHistScale(False)
-        except Exception as e:
-            print ("Failed to set new image:",e)
-            import traceback
-            traceback.print_exc()
-
-        self.Refresh()
-
-
-    ## Recalculate our histogram of pixel brightnesses.
-    # There's a problem with our approach in that there may be "spikes"
-    # in the histogram (buckets with 2x the size of their neighbors); this
-    # is caused by some buckets claiming more ints than other buckets.
-    # We may want to investigate this custom histogram code sometime:
-    # https://github.com/kif/pyFAI/blob/master/src/histogram.pyx
-    # It is claimed to be ~5x faster than Numpy's implementation.
-    def recalculateHistogram(self, imageData):
-        # Need a 1D array of integers for numpy.bincount
-        temp = imageData.reshape(numpy.product(imageData.shape)).astype(numpy.int32)
-        dataRange = temp.max() - temp.min()
-        numBins = min(dataRange, MAX_BINS)
-        self.binSizes = numpy.bincount(
-            ((temp-temp.min()) * numBins / dataRange).astype(numpy.int32))
-
-    def calcCurCentroid(self, imageData):
-        thresh = threshold_otsu(imageData)
-        binaryIm = imageData > thresh
-        imageOtsu = imageData * binaryIm
-
-        y_cent, x_cent = center_of_mass(imageOtsu[10:-10, 10:-10])
-        self.y_cur_cent = (y_cent + 10)
-        self.x_cur_cent = (x_cent + 10)
-
-        if self.y_alig_cent == None or self.x_alig_cent == None:
-            pass
-        else:
-            self.diff_y = self.y_cur_cent - self.y_alig_cent
-            self.diff_x = self.x_cur_cent - self.x_alig_cent
-            totaldist=(self.diff_y**2+self.diff_x**2)**0.5
-
-    ## Reset our blackpoint/whitepoint based on the image data.
-    def resetPixelScale(self):
-        self.blackPoint = 0.0
-        self.whitePoint = 1.0
-        self.changeHistScale()
-
-
-    ## Propagate changes to the histogram scaling to our tiles.
-    def changeHistScale(self, shouldRefresh = True):
-        newMin = self.blackPoint * (self.imageMax - self.imageMin) + self.imageMin
-        newMax = self.whitePoint * (self.imageMax - self.imageMin) + self.imageMin
-        if newMin is None or newMax is None:
-            # No image; can't do anything.
-            return
-        for i in range(self.tileShape[0]):
-            for j in range(self.tileShape[1]):
-                self.tiles[i][j].setMinMax(newMin, newMax)
-        self.shouldRefresh = True
-
-        if shouldRefresh:
-            self.Refresh(False)
-
-
-=======
->>>>>>> d5b286b2
     ## Return the blackpoint and whitepoint (i.e. the pixel values which
     # are displayed as black and white, respectively).
     def getScaling(self):
@@ -737,53 +610,6 @@
             glPushMatrix()
             glLoadIdentity ()
             glOrtho (0, self.w, 0, self.h, 1., -1.)
-<<<<<<< HEAD
-            glMatrixMode (GL_MODELVIEW)
-            glClear(GL_COLOR_BUFFER_BIT | GL_DEPTH_BUFFER_BIT)
-
-            if self.tiles:
-                glPushMatrix()
-                glLoadIdentity()
-                glTranslatef(0, HISTOGRAM_HEIGHT, 0)
-
-                if self.shouldRefresh:
-                    for i in range(self.tileShape[0]):
-                        for j in range(self.tileShape[1]):
-                            self.tiles[i][j].refresh()
-                self.shouldRefresh = False
-
-                # Apply zoom
-                glTranslatef(self.imageShape[1] / 2.0, self.imageShape[0] / 2.0, 0)
-                glScalef(self.zoom, self.zoom, 1)
-                glTranslatef(-self.imageShape[1] / 2.0, -self.imageShape[0] / 2.0, 0)
-
-                # Apply pan
-                glTranslatef(self.panX/self.zoom, self.panY/self.zoom, 0)
-
-                glEnable(GL_TEXTURE_2D)
-
-                # Draw the actual tiles.
-                for i in range(self.tileShape[0]):
-                    for j in range(self.tileShape[1]):
-                        glPushMatrix()
-                        glTranslatef(j * self.tileSize, i * self.tileSize, 0)
-                        self.tiles[i][j].render()
-                        glPopMatrix()
-
-                glDisable(GL_TEXTURE_2D)
-                glTranslatef(0, -HISTOGRAM_HEIGHT, 0)
-                if self.showCrosshair:
-                    self.drawCrosshair()
-                if self.showAligCentroid:
-                    self.drawCentroidCross(y_cent=self.y_alig_cent, x_cent=self.x_alig_cent,
-                                           colour=(0, 255, 255))
-                if self.showCurCentroid:
-                    self.drawCentroidCross(y_cent=self.y_cur_cent, x_cent=self.x_cur_cent,
-                                           colour=(255, 0, 255))
-                glPopMatrix()
-
-                self.drawHistogram()
-=======
             glTranslatef(0, HISTOGRAM_HEIGHT/2+2, 0)
             try:
                 self.font.render('%d [%-10d %10d] %d' %
@@ -792,7 +618,6 @@
             except:
                 pass
             glPopMatrix()
->>>>>>> d5b286b2
 
             #self.drawHistogram()
 
@@ -810,101 +635,9 @@
     @cockpit.util.threads.callInMainThread
     def drawCrosshair(self, ):
         glColor3f(0, 255, 255)
-<<<<<<< HEAD
-        glBegin(GL_LINES)
-        glVertex2f(0, HISTOGRAM_HEIGHT + 0.5 * (self.imageShape[0]))
-        glVertex2f(self.imageShape[1], HISTOGRAM_HEIGHT +
-                   0.5 * (self.imageShape[0]))
-        glVertex2f(0.5 * self.imageShape[1], HISTOGRAM_HEIGHT)
-        glVertex2f(0.5 * self.imageShape[1], self.imageShape[0]+HISTOGRAM_HEIGHT)
-        glEnd()
-
-    @cockpit.util.threads.callInMainThread
-    def drawCentroidCross(self, y_cent, x_cent, colour):
-        if x_cent == None or y_cent == None:
-            return
-        glColor3f(colour[0], colour[1], colour[2])
-        glBegin(GL_LINES)
-        glVertex2f(x_cent - 50, HISTOGRAM_HEIGHT + y_cent)
-        glVertex2f(x_cent + 50, HISTOGRAM_HEIGHT + y_cent)
-        glVertex2f(x_cent, HISTOGRAM_HEIGHT + y_cent - 50)
-        glVertex2f(x_cent, HISTOGRAM_HEIGHT + y_cent + 50)
-        glEnd()
-
-    ## Draw the histogram of our data.
-    @cockpit.util.threads.callInMainThread
-    def drawHistogram(self):
-        # White box over all
-        glColor3f(255, 255, 255)
-        glBegin(GL_QUADS)
-        glVertex2f(0, 0)
-        glVertex2f(self.w, 0)
-        glVertex2f(self.w, HISTOGRAM_HEIGHT)
-        glVertex2f(0, HISTOGRAM_HEIGHT)
-        glEnd()
-
-        # The actual histogram
-        glBegin(GL_QUADS)
-        glColor3f(0, 0, 0)
-        binWidth = self.w / float(len(self.binSizes))
-        maxVal = max(self.binSizes)
-        for i, size in enumerate(self.binSizes):
-            # Only draw if there's something there; otherwise we get the
-            # occasional 1-pixel line.
-            if size:
-                xOff = i * binWidth
-                # Subtract some pixels off the histogram height to leave room
-                # for the text.
-                height = size / float(maxVal) * (HISTOGRAM_HEIGHT - 15)
-                glVertex2f(xOff, 0)
-                glVertex2f(xOff + binWidth, 0)
-                glVertex2f(xOff + binWidth, height)
-                glVertex2f(xOff, height)
-        glEnd()
-
-        # Draw marks for the black and white points
-        glColor3f(255, 0, 0)
-
-        # The horizontal position of the marks are based on our
-        # black and white points, and are positioned independent
-        # of the current image data.
-        for val, sign in [(self.blackPoint, 1), (self.whitePoint, -1)]:
-            # Offset by 1 pixel to ensure we stay in-bounds even with min/max values
-            xOff = val * self.w + sign
-            glBegin(GL_LINE_STRIP)
-            glVertex2f(xOff + sign * 15, 2)
-            glVertex2f(xOff, 2)
-            glVertex2f(xOff, HISTOGRAM_HEIGHT - 2)
-            glVertex2f(xOff + sign * 15, HISTOGRAM_HEIGHT - 2)
-            glEnd()
-
-        # Draw explanatory text
-        glColor3f(0, 0, 255)
-        glPushMatrix()
-        glTranslatef(25, 25, 0)
-        # Left-align the data min by padding with spaces.
-        minVal = str(self.imageMin)
-        minVal += ' ' * (10 - len(minVal))
-        if self.showCurCentroid:
-            if self.diff_y == None or self.diff_x == None:
-                self.font.render('%d [%s %10d] %d' %
-                                 (self.tiles[0][0].imageMin, self.imageMin,
-                                  self.imageMax, self.tiles[0][0].imageMax))
-            else:
-                self.font.render('%d [%s %10d] %d       X dist = %f, Y dist = %f' %
-                                 (self.tiles[0][0].imageMin, self.imageMin,
-                                  self.imageMax, self.tiles[0][0].imageMax,
-                                  self.diff_x, self.diff_y))
-        else:
-            self.font.render('%d [%s %10d] %d' %
-                             (self.tiles[0][0].imageMin, self.imageMin,
-                              self.imageMax, self.tiles[0][0].imageMax))
-        glPopMatrix()
-=======
         glVertexPointerf([(-1, self.zoom*self.panY), (1, self.zoom*self.panY),
                           (self.zoom*self.panX, -1), (self.zoom*self.panX, 1)])
         glDrawArrays(GL_LINES, 0, 4)
->>>>>>> d5b286b2
 
     ## Update the size of the canvas by scaling it.
     def setSize(self, size):
