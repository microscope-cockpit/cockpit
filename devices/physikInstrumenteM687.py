--- conflicted
+++ resolved
@@ -289,15 +289,10 @@
         # range of motion, but they are needed to keep the stage from colliding
         # with the objective. 
         # True range of motion is (-67500, 67500) for X, (-42500, 42500) for Y.
-<<<<<<< HEAD
-		#IMD 2015-03-02 hacked in full range to see if we can access the full range
-        for axis, minPos, maxPos in [(0, -37500, 11500),
-                    (1, -67500, 59500)]:
-=======
         #IMD 2015-03-02 hacked in full range to see if we can access the full range
         for axis, minPos, maxPos in [(0, self.softlimits[0][0],self.softlimits[1][0]),
                     (1, self.softlimits[0][1],self.softlimits[1][1])]:
->>>>>>> 9cf36e30
+
             result.append(handlers.stagePositioner.PositionerHandler(
                     "%d PI mover" % axis, "%d stage motion" % axis, False,
                     {'moveAbsolute': self.moveXYAbsolute,
