--- conflicted
+++ resolved
@@ -1,11 +1,5 @@
-<<<<<<< HEAD
-## _lights [(label, wavelength, dsp line, sim diffraction angle at slm),...]
-ipAddress = '192.168.1.2'
-light_keys = ['label','wavelength', 'color', 'line','simtheta','port','device']
-=======
 ipAddress = '172.16.0.21'
 light_keys = ['label','wavelength', 'color', 'triggerLine','simtheta','port','device']
->>>>>>> 833241a0
 WAVELENGTH_TO_COLOR = {
     405: (180, 30, 230),
     488: (40, 130, 180),
@@ -16,7 +10,7 @@
 
 lights = [
     ('ambient', 'Ambient', WAVELENGTH_TO_COLOR['white'], 0),
-    ('405nm', 405, WAVELENGTH_TO_COLOR[405], 1<<1, 10, 7776, 'deepstar405'),
-    ('488nm', 488, WAVELENGTH_TO_COLOR[488], 1<<0, 9, 7776, 'deepstar488'),
-    ('561nm', 561, WAVELENGTH_TO_COLOR[561], 1<<3, 8, 7776, 'cobolt561'),
-    ('647nm', 640, WAVELENGTH_TO_COLOR[640], 1<<2, 8, 7776, 'deepstar647'),]+#    ('405nm', 405, WAVELENGTH_TO_COLOR[405], 1<<13, 10),
+#    ('488nm', 488, WAVELENGTH_TO_COLOR[488], 1<<9, 9, 7776, 'deepstar'),
+#    ('561nm', 561, WAVELENGTH_TO_COLOR[561], 1<<13, 8),
+    ('DIC', 'DIC', WAVELENGTH_TO_COLOR['white'], 1<<11),]