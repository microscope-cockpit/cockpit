import wx

import depot
import deviceHandler
import events

import gui.dialogs.getNumberDialog
import gui.guiUtils
import gui.toggleButton

## List of exposure times to allow the user to set.
EXPOSURE_TIMES = [1, 5] + range(10, 100, 10) + range(100, 1100, 100)

## Color to use for light sources that are in continuous exposure mode.
CONTINUOUS_COLOR = (255, 170, 0)

## Size of the button we make in the UI.
BUTTON_SIZE = (120, 40)



## This handler is for lightsource toggle buttons and exposure time settings,
# to control if a given illumination source is currently active (and for how
# long).
class LightHandler(deviceHandler.DeviceHandler):
    ## callbacks should fill in the following functions: 
    # - setEnabled(name, value): Turn this light source on or off.
    # - setExposureTime(name, value): Set the exposure time for this light,
    #   in milliseconds.
    # - getExposureTime(name, value): Get the current exposure time for this
    #   light, in milliseconds.
    # - setExposing(name, isOn): Optional. Sets the light on/off continuously
    #   (i.e. without regard for what the camera(s) are doing). 
    # \param wavelength Wavelength of light the source emits, if appropriate.
    # \param exposureTime Default exposure time.

    ## Shortcuts to decorators defined in parent class.
    reset_cache = deviceHandler.DeviceHandler.reset_cache
    cached = deviceHandler.DeviceHandler.cached

    def __init__(self, name, groupName, callbacks, wavelength, exposureTime):
        # Note we assume all light sources are eligible for experiments.
        # However there's no associated callbacks for a light source.
        deviceHandler.DeviceHandler.__init__(self, name, groupName, True, 
                callbacks, depot.LIGHT_TOGGLE)
        self.wavelength = wavelength
        self.defaultExposureTime = exposureTime
        ## Our GUI button, which we also use as a proxy for if we're currently
        # active.
        self.activeButton = None
        ## A text widget describing our exposure time and providing a
        # menu for changing it.
        self.exposureTime = None

        events.subscribe('save exposure settings', self.onSaveSettings)
        events.subscribe('load exposure settings', self.onLoadSettings)
        events.subscribe('laser exposure update', self.setLabel)

    ## Save our settings in the provided dict.
    def onSaveSettings(self, settings):
        settings[self.name] = {
            'isEnabled': self.getIsEnabled(),
            'exposureTime': self.getExposureTime()}


    ## Load our settings from the provided dict.
    def onLoadSettings(self, settings):
        if self.name in settings:
            self.setExposureTime(settings[self.name]['exposureTime'])
            self.setEnabled(settings[self.name]['isEnabled'])


    ## Handle the laser being turned on/off by the user clicking on our button.
    def toggle(self, isOn):
        if self.getIsExposingContinuously() and isOn:
            # Actually we're already active; disable continuous-exposure
            # mode instead.
            self.callbacks['setExposing'](self.name, False)
            # This will call toggle again...
            wx.CallAfter(self.activeButton.setActive, False)
        else:
            self.callbacks['setEnabled'](self.name, isOn)
            events.publish('light source enable', self, isOn)


    ## Turn the laser on and off, by manually toggling the button.
    def setEnabled(self, value):
        if self.getIsExposingContinuously():
            # Disable continuous activation first.
            self.toggle(True)
        self.activeButton.setActive(value)
        events.publish('light source enable', self, value)
       

    ## Return True if we're enabled, False otherwise.
    def getIsEnabled(self):
        return self.activeButton.getIsActive()


    ## Make the UI for our light: a toggle button for whether or not to use
    # us, and a widget for setting the exposure time.
    def makeUI(self, parent):
        # Sequester to our own panel so that we don't propagate menu
        # events with possibly-redundant IDs to the parent.
        panel = wx.Panel(parent)
        sizer = wx.BoxSizer(wx.VERTICAL)
        # Split the name across multiple lines.
        label = ['']
        for word in self.name.split(' '):
            if len(label[-1] + word) > 10:
                label.append('')
            label[-1] += word + ' '
        label = "\n".join(label)
        self.activeButton = gui.toggleButton.ToggleButton(
                activateAction = lambda: self.toggle(True),
                deactivateAction = lambda: self.toggle(False),
                label = label, parent = panel,
                size = (BUTTON_SIZE[0], -1))
        self.activeButton.Bind(wx.EVT_RIGHT_DOWN, lambda event: self.setExposing())
        helpText = "Left-click to enable for taking images."
        if 'setExposing' in self.callbacks:
            # Light source can also be just turned on and left on.
            helpText += "\nRight-click to leave on indefinitely."
        self.activeButton.SetToolTipString(helpText)
        sizer.Add(self.activeButton)
        self.exposureTime = gui.toggleButton.ToggleButton(
                label = '', parent = panel, size = BUTTON_SIZE)
        self.exposureTime.Bind(wx.EVT_LEFT_DOWN,
                lambda event: self.makeMenu(panel))
        self.setLabel()
        sizer.Add(self.exposureTime)
        panel.SetSizerAndFit(sizer)
        return panel


    ## Set the light source to continuous exposure, if we have that option.
    # \param value True for on, False for off, None for toggle
    def setExposing(self, value = None):
        if 'setExposing' in self.callbacks:
            isCurrentlyOn = self.getIsExposingContinuously()
            if value is None:
                value = not isCurrentlyOn
            if bool(value) == isCurrentlyOn:
                # Nothing to do.
                return
            self.callbacks['setExposing'](self.name, value)
            if isCurrentlyOn:
                # Turn it off.
                self.activeButton.deactivate()
            else:
                # Set the light source to show as continuously on...
                self.activeButton.SetBackgroundColour(CONTINUOUS_COLOR)
                self.activeButton.Refresh()
                # ...but don't mark it as enabled, so it doesn't
                # get used and then turned off when an image is taken.


    ## Return True iff we are in continuous-exposure mode. We use the color
    # of our button as the indicator for that state.
    def getIsExposingContinuously(self):
        color = self.activeButton.GetBackgroundColour()
        return color == CONTINUOUS_COLOR


    ## Make a menu to let the user select the exposure time.
    def makeMenu(self, parent):
        menu = wx.Menu()
        for i, value in enumerate(EXPOSURE_TIMES):
            menu.Append(i + 1, str(value))
            wx.EVT_MENU(parent, i + 1, lambda event, value = value: self.setExposureTime(value))
        menu.Append(len(EXPOSURE_TIMES) + 1, '...')
        wx.EVT_MENU(parent, len(EXPOSURE_TIMES) + 1, lambda event: self.setCustomExposureTime(parent))
        gui.guiUtils.placeMenuAtMouse(parent, menu)


    ## Pop up a dialog to let the user input a custom exposure time.
    def setCustomExposureTime(self, parent):
        value = gui.dialogs.getNumberDialog.getNumberFromUser(
                parent, "Input an exposure time:",
                "Exposure time (ms):", self.getExposureTime())
        self.setExposureTime(float(value))


    ## Update the label we show for our exposure time.
    def setLabel(self):
        label = None
        value = self.getExposureTime()
        if int(value) == value:
            label = '%dms' % value
        else:
            # Show some decimal points.
            label = '%.3fms' % value
        self.exposureTime.SetLabel(label)


    ## Set a new exposure time, in milliseconds.
    @reset_cache
    def setExposureTime(self, value):
        self.callbacks['setExposureTime'](self.name, value)
<<<<<<< HEAD
        events.publish('laser exposure update',self)
        self.setLabel()
=======
        events.publish('laser exposure update')
>>>>>>> fd2b0c4f


    ## Get the current exposure time, in milliseconds.
    @cached
    def getExposureTime(self):
        return self.callbacks['getExposureTime'](self.name)


    ## Simple getter.
    @cached
    def getWavelength(self):
        return self.wavelength


    ## Let them know what wavelength we are.
    def getSavefileInfo(self):
        return str(self.wavelength)
<|MERGE_RESOLUTION|>--- conflicted
+++ resolved
@@ -197,12 +197,7 @@
     @reset_cache
     def setExposureTime(self, value):
         self.callbacks['setExposureTime'](self.name, value)
-<<<<<<< HEAD
-        events.publish('laser exposure update',self)
-        self.setLabel()
-=======
         events.publish('laser exposure update')
->>>>>>> fd2b0c4f
 
 
     ## Get the current exposure time, in milliseconds.
